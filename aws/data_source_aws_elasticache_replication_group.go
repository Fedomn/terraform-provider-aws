--- conflicted
+++ resolved
@@ -2,11 +2,8 @@
 
 import (
 	"fmt"
-<<<<<<< HEAD
 	"log"
 	"strings"
-=======
->>>>>>> 9263f796
 
 	"github.com/aws/aws-sdk-go/aws"
 	"github.com/aws/aws-sdk-go/service/elasticache"
@@ -88,11 +85,7 @@
 
 	groupID := d.Get("replication_group_id").(string)
 
-<<<<<<< HEAD
-	resp, err := conn.DescribeReplicationGroups(input)
-=======
 	rg, err := finder.ReplicationGroupByID(conn, groupID)
->>>>>>> 9263f796
 	if err != nil {
 		return fmt.Errorf("error reading ElastiCache Replication Group (%s): %w", groupID, err)
 	}
@@ -128,11 +121,7 @@
 	} else {
 		if rg.NodeGroups == nil {
 			d.SetId("")
-<<<<<<< HEAD
-			return fmt.Errorf("Elasticache Replication Group (%s) doesn't have node groups", aws.StringValue(rg.ReplicationGroupId))
-=======
 			return fmt.Errorf("ElastiCache Replication Group (%s) doesn't have node groups", aws.StringValue(rg.ReplicationGroupId))
->>>>>>> 9263f796
 		}
 		d.Set("port", rg.NodeGroups[0].PrimaryEndpoint.Port)
 		d.Set("primary_endpoint_address", rg.NodeGroups[0].PrimaryEndpoint.Address)
