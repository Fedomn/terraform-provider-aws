--- conflicted
+++ resolved
@@ -2169,39 +2169,6 @@
 `, rName, attrName1, attrType1, attrName2, attrType2, hashKey, rangeKey)
 }
 
-<<<<<<< HEAD
-func testAccAWSDynamoDbConfigLSI(rName, lsiName string) string {
-	return fmt.Sprintf(`
-resource "aws_dynamodb_table" "test" {
-  name           = "%s"
-  read_capacity  = 10
-  write_capacity = 10
-  hash_key       = "staticHashKey"
-  range_key      = "staticRangeKey"
-
-  attribute {
-    name = "staticHashKey"
-    type = "S"
-  }
-
-  attribute {
-    name = "staticRangeKey"
-    type = "S"
-  }
-
-  attribute {
-    name = "staticLSIRangeKey"
-    type = "S"
-  }
-
-  local_secondary_index {
-    name            = "%s"
-    range_key        = "staticLSIRangeKey"
-    projection_type = "KEYS_ONLY"
-  }
-}
-`, rName, lsiName)
-=======
 func testAccAWSDynamoDbTableConfigReplica0(rName string) string {
 	return composeConfig(
 		testAccMultipleRegionProviderConfig(3), // Prevent "Provider configuration not present" errors
@@ -2281,5 +2248,37 @@
   }
 }
 `, rName))
->>>>>>> df23954a
+}
+
+func testAccAWSDynamoDbConfigLSI(rName, lsiName string) string {
+	return fmt.Sprintf(`
+resource "aws_dynamodb_table" "test" {
+  name           = "%s"
+  read_capacity  = 10
+  write_capacity = 10
+  hash_key       = "staticHashKey"
+  range_key      = "staticRangeKey"
+
+  attribute {
+    name = "staticHashKey"
+    type = "S"
+  }
+
+  attribute {
+    name = "staticRangeKey"
+    type = "S"
+  }
+
+  attribute {
+    name = "staticLSIRangeKey"
+    type = "S"
+  }
+
+  local_secondary_index {
+    name            = "%s"
+    range_key        = "staticLSIRangeKey"
+    projection_type = "KEYS_ONLY"
+  }
+}
+`, rName, lsiName)
 }