---
layout: "aws"
page_title: "AWS: aws_emr_cluster"
sidebar_current: "docs-aws-resource-emr-cluster"
description: |-
  Provides an Elastic MapReduce Cluster
---

# aws_emr_cluster

Provides an Elastic MapReduce Cluster, a web service that makes it easy to
process large amounts of data efficiently. See [Amazon Elastic MapReduce Documentation](https://aws.amazon.com/documentation/elastic-mapreduce/)
for more information.

## Example Usage

```hcl
resource "aws_emr_cluster" "emr-test-cluster" {
  name            = "emr-test-arn"
  release_label   = "emr-4.6.0"
  applications    = ["Spark"]
  additional_info = <<EOF
{
  "instanceAwsClientConfiguration": {
    "proxyPort": 8099,
    "proxyHost": "myproxy.example.com"
  }
}
EOF

  termination_protection            = false
  keep_job_flow_alive_when_no_steps = true

  ec2_attributes {
    subnet_id                         = "${aws_subnet.main.id}"
    emr_managed_master_security_group = "${aws_security_group.sg.id}"
    emr_managed_slave_security_group  = "${aws_security_group.sg.id}"
    instance_profile                  = "${aws_iam_instance_profile.emr_profile.arn}"
  }

  instance_group {
    instance_role  = "CORE"
    instance_type  = "c4.large"
    instance_count = "1"
    ebs_config {
      size                 = "40"
      type                 = "gp2"
      volumes_per_instance = 1
    }
    bid_price          = "0.30"
    autoscaling_policy = <<EOF
{
"Constraints": {
  "MinCapacity": 1,
  "MaxCapacity": 2
},
"Rules": [
  {
    "Name": "ScaleOutMemoryPercentage",
    "Description": "Scale out if YARNMemoryAvailablePercentage is less than 15",
    "Action": {
      "SimpleScalingPolicyConfiguration": {
        "AdjustmentType": "CHANGE_IN_CAPACITY",
        "ScalingAdjustment": 1,
        "CoolDown": 300
      }
    },
    "Trigger": {
      "CloudWatchAlarmDefinition": {
        "ComparisonOperator": "LESS_THAN",
        "EvaluationPeriods": 1,
        "MetricName": "YARNMemoryAvailablePercentage",
        "Namespace": "AWS/ElasticMapReduce",
        "Period": 300,
        "Statistic": "AVERAGE",
        "Threshold": 15.0,
        "Unit": "PERCENT"
      }
    }
  }
]
}
EOF
  }
  ebs_root_volume_size = 100

  master_instance_type = "m3.xlarge"
  core_instance_type   = "m3.xlarge"
  core_instance_count  = 1

  tags {
    role = "rolename"
    env  = "env"
  }

  bootstrap_action {
    path = "s3://elasticmapreduce/bootstrap-actions/run-if"
    name = "runif"
    args = ["instance.isMaster=true", "echo running on master node"]
  }

  configurations_json = <<EOF
  [
    {
      "Classification": "hadoop-env",
      "Configurations": [
        {
          "Classification": "export",
          "Properties": {
            "JAVA_HOME": "/usr/lib/jvm/java-1.8.0"
          }
        }
      ],
      "Properties": {}
    },
    {
      "Classification": "spark-env",
      "Configurations": [
        {
          "Classification": "export",
          "Properties": {
            "JAVA_HOME": "/usr/lib/jvm/java-1.8.0"
          }
        }
      ],
      "Properties": {}
    }
  ]
EOF  
  service_role        = "${aws_iam_role.iam_emr_service_role.arn}"
}
```

The `aws_emr_cluster` resource typically requires two IAM roles, one for the EMR Cluster
to use as a service, and another to place on your Cluster Instances to interact
with AWS from those instances. The suggested role policy template for the EMR service is `AmazonElasticMapReduceRole`,
and `AmazonElasticMapReduceforEC2Role` for the EC2 profile. See the [Getting
Started](https://docs.aws.amazon.com/ElasticMapReduce/latest/ManagementGuide/emr-gs-launch-sample-cluster.html)
guide for more information on these IAM roles. There is also a fully-bootable
example Terraform configuration at the bottom of this page.

### Enable Debug Logging

[Debug logging in EMR](https://docs.aws.amazon.com/emr/latest/ManagementGuide/emr-plan-debugging.html)
is implemented as a step. It is highly recommended to utilize the
[lifecycle configuration block](/docs/configuration/resources.html) with `ignore_changes` if other
steps are being managed outside of Terraform.

```hcl
resource "aws_emr_cluster" "example" {
  # ... other configuration ...

  step {
    action = "TERMINATE_CLUSTER"
    name   = "Setup Hadoop Debugging"

    hadoop_jar_step {
      jar  = "command-runner.jar"
      args = ["state-pusher-script"]
    }
  }

  # Optional: ignore outside changes to running cluster steps
  lifecycle {
    ignore_changes = ["step"]
  }
}
```

## Argument Reference

The following arguments are supported:

* `name` - (Required) The name of the job flow
* `release_label` - (Required) The release label for the Amazon EMR release
* `master_instance_type` - (Optional) The EC2 instance type of the master node. Exactly one of `master_instance_type` and `instance_group` must be specified.
* `scale_down_behavior` - (Optional) The way that individual Amazon EC2 instances terminate when an automatic scale-in activity occurs or an `instance group` is resized.
* `additional_info` - (Optional) A JSON string for selecting additional features such as adding proxy information. Note: Currently there is no API to retrieve the value of this argument after EMR cluster creation from provider, therefore Terraform cannot detect drift from the actual EMR cluster if its value is changed outside Terraform.
* `service_role` - (Required) IAM role that will be assumed by the Amazon EMR service to access AWS resources
* `security_configuration` - (Optional) The security configuration name to attach to the EMR cluster. Only valid for EMR clusters with `release_label` 4.8.0 or greater
* `core_instance_type` - (Optional) The EC2 instance type of the slave nodes. Cannot be specified if `instance_groups` is set
* `core_instance_count` - (Optional) Number of Amazon EC2 instances used to execute the job flow. EMR will use one node as the cluster's master node and use the remainder of the nodes (`core_instance_count`-1) as core nodes. Cannot be specified if `instance_groups` is set. Default `1`
* `instance_group` - (Optional) A list of `instance_group` objects for each instance group in the cluster. Exactly one of `master_instance_type` and `instance_group` must be specified. If `instance_group` is set, then it must contain a configuration block for at least the `MASTER` instance group type (as well as any additional instance groups). Defined below
* `log_uri` - (Optional) S3 bucket to write the log files of the job flow. If a value is not provided, logs are not created
<<<<<<< HEAD
* `applications` - (Optional) A list of applications for the cluster. Valid values are: `Flink`, `Hadoop`, `Hive`, `Mahout`, `Pig`, and `Spark`. Case insensitive
=======
* `applications` - (Optional) A list of applications for the cluster. Valid values are: `Flink`, `Hadoop`, `Hive`, `Mahout`, `Pig`, `Spark`, and `JupyterHub` (as of EMR 5.14.0). Case insensitive
>>>>>>> c5a6f809
* `termination_protection` - (Optional) Switch on/off termination protection (default is off)
* `keep_job_flow_alive_when_no_steps` - (Optional) Switch on/off run cluster with no steps or when all steps are complete (default is on)
* `ec2_attributes` - (Optional) Attributes for the EC2 instances running the job flow. Defined below
* `kerberos_attributes` - (Optional) Kerberos configuration for the cluster. Defined below
* `ebs_root_volume_size` - (Optional) Size in GiB of the EBS root device volume of the Linux AMI that is used for each EC2 instance. Available in Amazon EMR version 4.x and later.
* `custom_ami_id` - (Optional) A custom Amazon Linux AMI for the cluster (instead of an EMR-owned AMI). Available in Amazon EMR version 5.7.0 and later.
* `bootstrap_action` - (Optional) List of bootstrap actions that will be run before Hadoop is started on the cluster nodes. Defined below
* `configurations` - (Optional) List of configurations supplied for the EMR cluster you are creating
* `configurations_json` - (Optional) A JSON string for supplying list of configurations for the EMR cluster.

~> **NOTE on configurations_json:** If the `Configurations` value is empty then you should skip
the `Configurations` field instead of providing empty list as value `"Configurations": []`.

```hcl
configurations_json = <<EOF
  [
    {
      "Classification": "hadoop-env",
      "Configurations": [
        {
          "Classification": "export",
          "Properties": {
            "JAVA_HOME": "/usr/lib/jvm/java-1.8.0"
          }
        }
      ],
      "Properties": {}
    }
  ]
EOF
```

* `visible_to_all_users` - (Optional) Whether the job flow is visible to all IAM users of the AWS account associated with the job flow. Default `true`
* `autoscaling_role` - (Optional) An IAM role for automatic scaling policies. The IAM role provides permissions that the automatic scaling feature requires to launch and terminate EC2 instances in an instance group.
* `step` - (Optional) List of steps to run when creating the cluster. Defined below. It is highly recommended to utilize the [lifecycle configuration block](/docs/configuration/resources.html) with `ignore_changes` if other steps are being managed outside of Terraform.
* `tags` - (Optional) list of tags to apply to the EMR Cluster

## ec2_attributes

Attributes for the Amazon EC2 instances running the job flow

* `key_name` - (Optional) Amazon EC2 key pair that can be used to ssh to the master node as the user called `hadoop`
* `subnet_id` - (Optional) VPC subnet id where you want the job flow to launch. Cannot specify the `cc1.4xlarge` instance type for nodes of a job flow launched in a Amazon VPC
* `additional_master_security_groups` - (Optional) String containing a comma separated list of additional Amazon EC2 security group IDs for the master node
* `additional_slave_security_groups` - (Optional) String containing a comma separated list of additional Amazon EC2 security group IDs for the slave nodes as a comma separated string
* `emr_managed_master_security_group` - (Optional) Identifier of the Amazon EC2 EMR-Managed security group for the master node
* `emr_managed_slave_security_group` - (Optional) Identifier of the Amazon EC2 EMR-Managed security group for the slave nodes
* `service_access_security_group` - (Optional) Identifier of the Amazon EC2 service-access security group - required when the cluster runs on a private subnet
* `instance_profile` - (Required) Instance Profile for EC2 instances of the cluster assume this role

~> **NOTE on EMR-Managed security groups:** These security groups will have any
missing inbound or outbound access rules added and maintained by AWS, to ensure
proper communication between instances in a cluster. The EMR service will
maintain these rules for groups provided in `emr_managed_master_security_group`
and `emr_managed_slave_security_group`; attempts to remove the required rules
may succeed, only for the EMR service to re-add them in a matter of minutes.
This may cause Terraform to fail to destroy an environment that contains an EMR
cluster, because the EMR service does not revoke rules added on deletion,
leaving a cyclic dependency between the security groups that prevents their
deletion. To avoid this, use the `revoke_rules_on_delete` optional attribute for
any Security Group used in `emr_managed_master_security_group` and
`emr_managed_slave_security_group`. See [Amazon EMR-Managed Security
Groups](http://docs.aws.amazon.com/emr/latest/ManagementGuide/emr-man-sec-groups.html)
for more information about the EMR-managed security group rules.

## kerberos_attributes

Attributes for Kerberos configuration

* `ad_domain_join_password` - (Optional) The Active Directory password for `ad_domain_join_user`
* `ad_domain_join_user` - (Optional) Required only when establishing a cross-realm trust with an Active Directory domain. A user with sufficient privileges to join resources to the domain.
* `cross_realm_trust_principal_password` - (Optional) Required only when establishing a cross-realm trust with a KDC in a different realm. The cross-realm principal password, which must be identical across realms.
* `kdc_admin_password` - (Required) The password used within the cluster for the kadmin service on the cluster-dedicated KDC, which maintains Kerberos principals, password policies, and keytabs for the cluster.
* `realm` - (Required) The name of the Kerberos realm to which all nodes in a cluster belong. For example, `EC2.INTERNAL`

## instance_group

Attributes for each task instance group in the cluster

* `instance_role` - (Required) The role of the instance group in the cluster. Valid values are: `MASTER`, `CORE`, and `TASK`.
* `instance_type` - (Required) The EC2 instance type for all instances in the instance group
* `instance_count` - (Optional) Target number of instances for the instance group
* `name` - (Optional) Friendly name given to the instance group
* `bid_price` - (Optional) If set, the bid price for each EC2 instance in the instance group, expressed in USD. By setting this attribute, the instance group is being declared as a Spot Instance, and will implicitly create a Spot request. Leave this blank to use On-Demand Instances. `bid_price` can not be set for the `MASTER` instance group, since that group must always be On-Demand
* `ebs_config` - (Optional) A list of attributes for the EBS volumes attached to each instance in the instance group. Each `ebs_config` defined will result in additional EBS volumes being attached to _each_ instance in the instance group. Defined below
* `autoscaling_policy` - (Optional) The autoscaling policy document. This is a JSON formatted string. See [EMR Auto Scaling](https://docs.aws.amazon.com/emr/latest/ManagementGuide/emr-automatic-scaling.html)

## ebs_config

Attributes for the EBS volumes attached to each EC2 instance in the `instance_group`

* `size` - (Required) The volume size, in gibibytes (GiB).
* `type` - (Required) The volume type. Valid options are `gp2`, `io1`, `standard` and `st1`. See [EBS Volume Types](https://docs.aws.amazon.com/AWSEC2/latest/UserGuide/EBSVolumeTypes.html).
* `iops` - (Optional) The number of I/O operations per second (IOPS) that the volume supports
* `volumes_per_instance` - (Optional) The number of EBS volumes with this configuration to attach to each EC2 instance in the instance group (default is 1)

## bootstrap_action

* `name` - (Required) Name of the bootstrap action
* `path` - (Required) Location of the script to run during a bootstrap action. Can be either a location in Amazon S3 or on a local file system
* `args` - (Optional) List of command line arguments to pass to the bootstrap action script

## step

Attributes for step configuration

* `action_on_failure` - (Required) The action to take if the step fails. Valid values: `TERMINATE_JOB_FLOW`, `TERMINATE_CLUSTER`, `CANCEL_AND_WAIT`, and `CONTINUE`
* `hadoop_jar_step` - (Required) The JAR file used for the step. Defined below.
* `name` - (Required) The name of the step.

### hadoop_jar_step

Attributes for Hadoop job step configuration

* `args` - (Optional) List of command line arguments passed to the JAR file's main function when executed.
* `jar` - (Required) Path to a JAR file run during the step.
* `main_class` - (Optional) Name of the main class in the specified Java file. If not specified, the JAR file should specify a Main-Class in its manifest file.
* `properties` - (Optional) Key-Value map of Java properties that are set when the step runs. You can use these properties to pass key value pairs to your main function.

## Attributes Reference

In addition to all arguments above, the following attributes are exported:

* `id` - The ID of the EMR Cluster
* `name` - The name of the cluster.
* `release_label` - The release label for the Amazon EMR release.
* `master_instance_type` - The EC2 instance type of the master node.
* `master_public_dns` - The public DNS name of the master EC2 instance.
* `core_instance_type` - The EC2 instance type of the slave nodes.
* `core_instance_count` The number of slave nodes, i.e. EC2 instance nodes.
* `log_uri` - The path to the Amazon S3 location where logs for this cluster are stored.
* `applications` - The applications installed on this cluster.
* `ec2_attributes` - Provides information about the EC2 instances in a cluster grouped by category: key name, subnet ID, IAM instance profile, and so on.
* `bootstrap_action` - A list of bootstrap actions that will be run before Hadoop is started on the cluster nodes.
* `configurations` - The list of Configurations supplied to the EMR cluster.
* `service_role` - The IAM role that will be assumed by the Amazon EMR service to access AWS resources on your behalf.
* `visible_to_all_users` - Indicates whether the job flow is visible to all IAM users of the AWS account associated with the job flow.
* `tags` - The list of tags associated with a cluster.

## Example bootable config

**NOTE:** This configuration demonstrates a minimal configuration needed to
boot an example EMR Cluster. It is not meant to display best practices. Please
use at your own risk.

```hcl
provider "aws" {
  region = "us-west-2"
}

resource "aws_emr_cluster" "tf-test-cluster" {
  name          = "emr-test-arn"
  release_label = "emr-4.6.0"
  applications  = ["Spark"]

  ec2_attributes {
    subnet_id                         = "${aws_subnet.main.id}"
    emr_managed_master_security_group = "${aws_security_group.allow_all.id}"
    emr_managed_slave_security_group  = "${aws_security_group.allow_all.id}"
    instance_profile                  = "${aws_iam_instance_profile.emr_profile.arn}"
  }

  master_instance_type = "m3.xlarge"
  core_instance_type   = "m3.xlarge"
  core_instance_count  = 1

  tags {
    role     = "rolename"
    dns_zone = "env_zone"
    env      = "env"
    name     = "name-env"
  }

  bootstrap_action {
    path = "s3://elasticmapreduce/bootstrap-actions/run-if"
    name = "runif"
    args = ["instance.isMaster=true", "echo running on master node"]
  }

  configurations_json = <<EOF
  [
    {
      "Classification": "hadoop-env",
      "Configurations": [
        {
          "Classification": "export",
          "Properties": {
            "JAVA_HOME": "/usr/lib/jvm/java-1.8.0"
          }
        }
      ],
      "Properties": {}
    },
    {
      "Classification": "spark-env",
      "Configurations": [
        {
          "Classification": "export",
          "Properties": {
            "JAVA_HOME": "/usr/lib/jvm/java-1.8.0"
          }
        }
      ],
      "Properties": {}
    }
  ]
EOF

  service_role = "${aws_iam_role.iam_emr_service_role.arn}"
}

resource "aws_security_group" "allow_all" {
  name        = "allow_all"
  description = "Allow all inbound traffic"
  vpc_id      = "${aws_vpc.main.id}"

  ingress {
    from_port   = 0
    to_port     = 0
    protocol    = "-1"
    cidr_blocks = ["0.0.0.0/0"]
  }

  egress {
    from_port   = 0
    to_port     = 0
    protocol    = "-1"
    cidr_blocks = ["0.0.0.0/0"]
  }

  depends_on = ["aws_subnet.main"]

  lifecycle {
    ignore_changes = ["ingress", "egress"]
  }

  tags {
    name = "emr_test"
  }
}

resource "aws_vpc" "main" {
  cidr_block           = "168.31.0.0/16"
  enable_dns_hostnames = true

  tags {
    name = "emr_test"
  }
}

resource "aws_subnet" "main" {
  vpc_id     = "${aws_vpc.main.id}"
  cidr_block = "168.31.0.0/20"

  tags {
    name = "emr_test"
  }
}

resource "aws_internet_gateway" "gw" {
  vpc_id = "${aws_vpc.main.id}"
}

resource "aws_route_table" "r" {
  vpc_id = "${aws_vpc.main.id}"

  route {
    cidr_block = "0.0.0.0/0"
    gateway_id = "${aws_internet_gateway.gw.id}"
  }
}

resource "aws_main_route_table_association" "a" {
  vpc_id         = "${aws_vpc.main.id}"
  route_table_id = "${aws_route_table.r.id}"
}

###

# IAM Role setups

###

# IAM role for EMR Service
resource "aws_iam_role" "iam_emr_service_role" {
  name = "iam_emr_service_role"

  assume_role_policy = <<EOF
{
  "Version": "2008-10-17",
  "Statement": [
    {
      "Sid": "",
      "Effect": "Allow",
      "Principal": {
        "Service": "elasticmapreduce.amazonaws.com"
      },
      "Action": "sts:AssumeRole"
    }
  ]
}
EOF
}

resource "aws_iam_role_policy" "iam_emr_service_policy" {
  name = "iam_emr_service_policy"
  role = "${aws_iam_role.iam_emr_service_role.id}"

  policy = <<EOF
{
    "Version": "2012-10-17",
    "Statement": [{
        "Effect": "Allow",
        "Resource": "*",
        "Action": [
            "ec2:AuthorizeSecurityGroupEgress",
            "ec2:AuthorizeSecurityGroupIngress",
            "ec2:CancelSpotInstanceRequests",
            "ec2:CreateNetworkInterface",
            "ec2:CreateSecurityGroup",
            "ec2:CreateTags",
            "ec2:DeleteNetworkInterface",
            "ec2:DeleteSecurityGroup",
            "ec2:DeleteTags",
            "ec2:DescribeAvailabilityZones",
            "ec2:DescribeAccountAttributes",
            "ec2:DescribeDhcpOptions",
            "ec2:DescribeInstanceStatus",
            "ec2:DescribeInstances",
            "ec2:DescribeKeyPairs",
            "ec2:DescribeNetworkAcls",
            "ec2:DescribeNetworkInterfaces",
            "ec2:DescribePrefixLists",
            "ec2:DescribeRouteTables",
            "ec2:DescribeSecurityGroups",
            "ec2:DescribeSpotInstanceRequests",
            "ec2:DescribeSpotPriceHistory",
            "ec2:DescribeSubnets",
            "ec2:DescribeVpcAttribute",
            "ec2:DescribeVpcEndpoints",
            "ec2:DescribeVpcEndpointServices",
            "ec2:DescribeVpcs",
            "ec2:DetachNetworkInterface",
            "ec2:ModifyImageAttribute",
            "ec2:ModifyInstanceAttribute",
            "ec2:RequestSpotInstances",
            "ec2:RevokeSecurityGroupEgress",
            "ec2:RunInstances",
            "ec2:TerminateInstances",
            "ec2:DeleteVolume",
            "ec2:DescribeVolumeStatus",
            "ec2:DescribeVolumes",
            "ec2:DetachVolume",
            "iam:GetRole",
            "iam:GetRolePolicy",
            "iam:ListInstanceProfiles",
            "iam:ListRolePolicies",
            "iam:PassRole",
            "s3:CreateBucket",
            "s3:Get*",
            "s3:List*",
            "sdb:BatchPutAttributes",
            "sdb:Select",
            "sqs:CreateQueue",
            "sqs:Delete*",
            "sqs:GetQueue*",
            "sqs:PurgeQueue",
            "sqs:ReceiveMessage"
        ]
    }]
}
EOF
}

# IAM Role for EC2 Instance Profile
resource "aws_iam_role" "iam_emr_profile_role" {
  name = "iam_emr_profile_role"

  assume_role_policy = <<EOF
{
  "Version": "2008-10-17",
  "Statement": [
    {
      "Sid": "",
      "Effect": "Allow",
      "Principal": {
        "Service": "ec2.amazonaws.com"
      },
      "Action": "sts:AssumeRole"
    }
  ]
}
EOF
}

resource "aws_iam_instance_profile" "emr_profile" {
  name  = "emr_profile"
  roles = ["${aws_iam_role.iam_emr_profile_role.name}"]
}

resource "aws_iam_role_policy" "iam_emr_profile_policy" {
  name = "iam_emr_profile_policy"
  role = "${aws_iam_role.iam_emr_profile_role.id}"

  policy = <<EOF
{
    "Version": "2012-10-17",
    "Statement": [{
        "Effect": "Allow",
        "Resource": "*",
        "Action": [
            "cloudwatch:*",
            "dynamodb:*",
            "ec2:Describe*",
            "elasticmapreduce:Describe*",
            "elasticmapreduce:ListBootstrapActions",
            "elasticmapreduce:ListClusters",
            "elasticmapreduce:ListInstanceGroups",
            "elasticmapreduce:ListInstances",
            "elasticmapreduce:ListSteps",
            "kinesis:CreateStream",
            "kinesis:DeleteStream",
            "kinesis:DescribeStream",
            "kinesis:GetRecords",
            "kinesis:GetShardIterator",
            "kinesis:MergeShards",
            "kinesis:PutRecord",
            "kinesis:SplitShard",
            "rds:Describe*",
            "s3:*",
            "sdb:*",
            "sns:*",
            "sqs:*"
        ]
    }]
}
EOF
}
```<|MERGE_RESOLUTION|>--- conflicted
+++ resolved
@@ -182,11 +182,7 @@
 * `core_instance_count` - (Optional) Number of Amazon EC2 instances used to execute the job flow. EMR will use one node as the cluster's master node and use the remainder of the nodes (`core_instance_count`-1) as core nodes. Cannot be specified if `instance_groups` is set. Default `1`
 * `instance_group` - (Optional) A list of `instance_group` objects for each instance group in the cluster. Exactly one of `master_instance_type` and `instance_group` must be specified. If `instance_group` is set, then it must contain a configuration block for at least the `MASTER` instance group type (as well as any additional instance groups). Defined below
 * `log_uri` - (Optional) S3 bucket to write the log files of the job flow. If a value is not provided, logs are not created
-<<<<<<< HEAD
-* `applications` - (Optional) A list of applications for the cluster. Valid values are: `Flink`, `Hadoop`, `Hive`, `Mahout`, `Pig`, and `Spark`. Case insensitive
-=======
 * `applications` - (Optional) A list of applications for the cluster. Valid values are: `Flink`, `Hadoop`, `Hive`, `Mahout`, `Pig`, `Spark`, and `JupyterHub` (as of EMR 5.14.0). Case insensitive
->>>>>>> c5a6f809
 * `termination_protection` - (Optional) Switch on/off termination protection (default is off)
 * `keep_job_flow_alive_when_no_steps` - (Optional) Switch on/off run cluster with no steps or when all steps are complete (default is on)
 * `ec2_attributes` - (Optional) Attributes for the EC2 instances running the job flow. Defined below
